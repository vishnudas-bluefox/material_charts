# Changelog

All notable changes to this project will be documented in this file.

## [0.0.34] - 2025-01-XX

### Added

<<<<<<< HEAD
- **Area Chart JSON Integration** - Comprehensive JSON support for area charts with Plotly compatibility
- **Multiple Factory Constructors for Area Charts** - Added `fromPlotlyJson()` and `fromPlotlyMap()` constructors
- **Advanced JSON Configuration for Area Charts** - Support for complex styling, animations, and layout via JSON
- **Plotly Compatibility for Area Charts** - Seamless conversion from Plotly JSON configurations to area charts
- **Enhanced Data Parsing for Area Charts** - Support for multiple data formats including Plotly trace objects
- **Interactive Features via JSON for Area Charts** - Configure tooltips, animations, and styling through JSON

### Features

- **JSON Format Support for Area Charts**:
  - Plotly-compatible format for existing configurations
  - Support for scatter traces with fill properties
  - Advanced format with full customization options
- **Factory Constructors for Area Charts**:
  - `MaterialAreaChart.fromPlotlyJson()` - Create from JSON string
  - `MaterialAreaChart.fromPlotlyMap()` - Create from JSON map
- **Styling via JSON for Area Charts**:
  - Colors, animations, and layout configuration
  - Individual series colors and gradient effects
  - Grid lines, padding, and interactive options
  - Tooltip styling and hover configuration
- **Data Format Flexibility for Area Charts**:
  - Support for x/y arrays (Plotly format)
  - Support for scatter traces with fill properties
  - Automatic color parsing from hex, RGB, and RGBA formats
  - Gradient color support for area fills

### Changed

- **Area Chart Architecture** - Enhanced for comprehensive JSON integration
- **Data Parsing System** - Improved to handle Plotly JSON data formats for area charts
- **Style Configuration** - Extended to support full JSON-based customization for area charts
- **Factory Constructor System** - Added convenient constructors for Plotly data conversion

### Technical Details

- **Performance**: Optimized JSON parsing and area chart rendering pipeline
- **Compatibility**: Fully backward compatible with existing area chart implementations
- **Migration**: Easy conversion from Plotly JSON configurations to area charts
- **Error Handling**: Comprehensive validation for JSON inputs with graceful fallbacks
=======
- **Pie Chart JSON Integration** - Comprehensive JSON support for pie charts with Plotly compatibility
- **Multiple Factory Constructors** - Added `fromJson()`, `fromJsonString()`, and `fromData()` constructors for pie charts
- **Advanced JSON Configuration** - Support for complex styling, animations, and layout via JSON
- **Plotly Compatibility** - Seamless conversion from Plotly JSON configurations to pie charts
- **Enhanced Interactive Features** - Configurable hover effects, label visibility, and chart radius via JSON
- **Comprehensive Color Support** - Multiple color formats including hex, RGB, and RGBA parsing

### Features

- **JSON Format Support**:
  - Simple format for basic pie charts
  - Plotly-compatible format for existing configurations
  - Advanced format with full customization options
- **Factory Constructors**:
  - `MaterialPieChart.fromJson()` - Create from JSON map
  - `MaterialPieChart.fromJsonString()` - Create from JSON string
  - `MaterialPieChart.fromData()` - Quick creation from arrays
- **Styling via JSON**:
  - Colors, animations, and layout configuration
  - Individual slice colors and styling properties
  - Chart alignment, legend positioning, and interactive options
  - Label positioning (inside/outside) and connector line styling
- **Interactive Features**:
  - Configurable hover effects with segment highlighting
  - Label visibility controls (show only on hover)
  - Customizable chart radius and padding
  - Tap callbacks for individual segments
- **Data Format Flexibility**:
  - Support for value/label arrays (simple format)
  - Support for Plotly values/labels arrays format
  - Automatic color parsing from hex, RGB, and RGBA formats
  - Support for minimal size percentage configuration

### Changed

- **Pie Chart Architecture** - Enhanced for comprehensive JSON integration
- **Data Parsing System** - Improved to handle multiple JSON data formats
- **Style Configuration** - Extended to support full JSON-based customization
- **Factory Constructor System** - Added multiple convenient constructors for different use cases
- **Interactive System** - Enhanced hover detection and visual feedback

### Technical Details

- **Performance**: Optimized JSON parsing and chart rendering pipeline
- **Compatibility**: Fully backward compatible with existing pie chart implementations
- **Migration**: Easy conversion from existing pie chart implementations
- **Error Handling**: Comprehensive validation for JSON inputs with graceful fallbacks
- **Chart Alignment**: Support for 9 different chart alignment positions
- **Legend Positioning**: Configurable legend placement (right/bottom)
>>>>>>> 097ab6fb

## [0.0.33] - 2025-01-XX

### Added

- **MultiLine Chart JSON Integration** - Comprehensive JSON support for multi-line charts with Plotly compatibility
- **Multiple Factory Constructors** - Added `fromJson()`, `fromJsonString()`, `fromData()`, and `fromPlotlyData()` constructors
- **Advanced JSON Configuration** - Support for complex styling, animations, and layout via JSON
- **Plotly Compatibility** - Seamless conversion from Plotly JSON configurations to multi-line charts
- **Enhanced Data Parsing** - Support for multiple data formats including arrays and object-based series
- **Interactive Features via JSON** - Configure zoom, pan, and callback functions through JSON

### Features

- **JSON Format Support**:
  - Simple format for basic multi-line charts
  - Plotly-compatible format for existing configurations
  - Advanced format with full customization options
- **Factory Constructors**:
  - `MultiLineChart.fromJson()` - Create from JSON map
  - `MultiLineChart.fromJsonString()` - Create from JSON string
  - `MultiLineChart.fromData()` - Quick creation from arrays
  - `MultiLineChart.fromPlotlyData()` - Direct Plotly data conversion
- **Styling via JSON**:
  - Colors, animations, and layout configuration
  - Individual series colors and line properties
  - Grid lines, padding, and interactive options
  - Tooltip styling and crosshair configuration
- **Data Format Flexibility**:
  - Support for x/y arrays (Plotly format)
  - Support for dataPoints arrays (simple format)
  - Support for data arrays (alternative format)
  - Automatic color parsing from hex, RGB, and RGBA formats

### Changed

- **MultiLine Chart Architecture** - Enhanced for comprehensive JSON integration
- **Data Parsing System** - Improved to handle multiple JSON data formats
- **Style Configuration** - Extended to support full JSON-based customization
- **Factory Constructor System** - Added multiple convenient constructors for different use cases

### Technical Details

- **Performance**: Optimized JSON parsing and chart rendering pipeline
- **Compatibility**: Fully backward compatible with existing multi-line chart implementations
- **Migration**: Easy conversion from existing multi-line chart implementations
- **Error Handling**: Comprehensive validation for JSON inputs with graceful fallbacks

## [0.0.32] - 2025-01-XX

### Added

- **Enhanced Line Chart Interactive Features** - Advanced hover functionality with vertical line indicators
- **Customizable Vertical Hover Lines** - Support for solid, dashed, and dotted vertical hover line styles
- **Advanced Tooltip System** - Improved tooltip positioning, styling, and point highlighting
- **Enhanced Point Highlighting** - Visual feedback with enlarged points and white borders on hover
- **Improved Curve Rendering** - Better bezier curve algorithms for smoother line connections
- **Line Style Enumeration** - New `LineStyle` enum supporting solid, dashed, and dotted line styles

### Features

- **Interactive Hover System**:
  - Vertical hover line with customizable color, width, style, and opacity
  - Smart tooltip positioning to prevent off-screen display
  - Point highlighting with 1.5x size increase and white border
  - Configurable hover detection distance (20px threshold)
- **Enhanced Line Rendering**:
  - Improved curved line path generation with better control points
  - Better handling of rounded points for different line types
  - Smoother bezier curve interpolation with intensity control
  - Optimized stroke cap and join handling for curved vs straight lines
- **Advanced Tooltip Features**:
  - Customizable background, border, and text styling
  - Automatic positioning adjustment to stay within chart bounds
  - Configurable padding and border radius

### Changed

- **Line Chart Architecture** - Enhanced painter system for better hover interaction handling
- **Curve Generation** - Improved cubic bezier curve algorithms for smoother line rendering
- **Tooltip Positioning** - Smart positioning system to prevent tooltip overflow
- **Point Rendering** - Better visual feedback system for hovered data points

### Fixed

- **Curved Line Rendering** - Fixed handling of rounded points with curved lines for better visual consistency
- **Bezier Curve Smoothness** - Improved control point generation for more natural curve transitions
- **Tooltip Overflow** - Fixed tooltip positioning to prevent display outside chart boundaries
- **Hover Detection** - Enhanced point detection accuracy with configurable distance thresholds

### Technical Details

- **Performance**: Optimized hover detection and rendering pipeline
- **Compatibility**: Fully backward compatible with existing line chart implementations
- **Architecture**: Enhanced painter system with better separation of concerns
- **Styling**: Comprehensive styling options for all interactive elements

## [0.0.31] - 2025-09-04

### Added

- **Enhanced Stacked Bar Chart JSON Support** - Comprehensive JSON integration for MaterialStackedBarChart
- **Factory Constructors for Stacked Bar Charts** - Added `fromJson()`, `fromJsonString()`, and `fromData()` constructors
- **Interactive Hover Functionality** - Enhanced user experience with hover effects on stacked bar charts
- **Improved Color Parsing** - Better color validation and parsing utilities for JSON configurations
- **Plotly Format Support** - Seamless conversion from Plotly JSON configurations to stacked bar charts

### Features

- **JSON Format Support**:
  - Simple format for basic stacked bar charts
  - Plotly-compatible format for existing configurations
  - Advanced format with full customization options
- **Factory Constructors**:
  - `MaterialStackedBarChart.fromJson()` - Create from JSON map
  - `MaterialStackedBarChart.fromJsonString()` - Create from JSON string
  - `MaterialStackedBarChart.fromData()` - Quick creation from arrays
- **Interactive Features**:
  - Hover effects with detailed segment information
  - Smooth animations and transitions
  - Responsive design for various screen sizes
- **Enhanced Error Handling**:
  - Comprehensive validation for JSON inputs
  - Better error messages and debugging support
  - Graceful fallbacks for malformed data

### Changed

- Enhanced stacked bar chart architecture for better JSON integration
- Improved color parsing and validation system
- Better error handling and validation for JSON inputs
- Enhanced documentation and examples for JSON usage

### Technical Details

- **Performance**: Optimized JSON parsing and chart rendering
- **Compatibility**: Fully backward compatible with previous versions
- **Migration**: Easy conversion from existing stacked bar chart implementations

## [0.0.30] - 2025-08-20

### Fixed

- **Dart Analyzer Warnings** - Resolved deprecated API usage and code quality issues
  - Fixed deprecated `Color.value` usage by replacing with `Color.toARGB32()`
  - Removed unused `chartArea` variable in bar chart hover handler
  - Applied `dart format` to improve code readability and consistency
  - Updated `pubspec.lock` dependencies to latest compatible versions

### Changed

- **Code Quality Improvements** - Enhanced code maintainability and standards compliance
  - Improved code formatting and consistency across all chart components
  - Enhanced error handling and validation for better stability
  - Updated development dependencies for better tooling support

### Technical Details

- **Resolved Issues**:
  - `warning: unused_local_variable` in `widgets.dart:200`
  - `info: deprecated_member_use` in `models.dart:79`
- **Performance**: No performance impact, only code quality improvements
- **Compatibility**: Fully backward compatible with previous versions

## [0.0.29] - 2025-08-18

### Added

- **Bar Chart JSON Integration** - Comprehensive Plotly-like JSON support for bar charts
- **Multiple Factory Constructors** - Added `fromJson()`, `fromJsonString()`, and `fromData()` constructors
- **Plotly Compatibility** - Seamless conversion from Plotly JSON configurations
- **Advanced JSON Configuration** - Support for complex styling, animations, and layout via JSON
- **Color Format Support** - Multiple color formats including hex, RGB, and RGBA
- **Gradient Effects via JSON** - Configure gradient effects and colors through JSON
- **Dynamic Data Loading** - Load charts from JSON strings or maps with error handling
- **Comprehensive Documentation** - New dedicated README for JSON integration features

### Features

- **JSON Format Support**:
  - Simple format for basic charts
  - Plotly-compatible format for existing configurations
  - Advanced format with full customization options
- **Factory Constructors**:
  - `MaterialBarChart.fromJson()` - Create from JSON map
  - `MaterialBarChart.fromJsonString()` - Create from JSON string
  - `MaterialBarChart.fromData()` - Quick creation from arrays
- **Styling via JSON**:
  - Colors, animations, and layout configuration
  - Individual bar colors and gradient effects
  - Grid lines, padding, and interactive options
- **Migration Support**:
  - Easy conversion from Plotly JSON
  - Compatibility mapping and examples
  - Best practices for data transformation

### Changed

- Enhanced bar chart architecture for JSON integration
- Improved error handling and validation for JSON inputs
- Better documentation and examples for JSON usage

## [0.0.28] - 2024-12-20

### Added

- **Tooltip Functionality** - Added interactive tooltip support to line charts
- **Shared Tooltip Model** - Moved tooltip model to shared space for extensibility and reusability
- Enhanced user interaction with detailed data point information

### Changed

- **Line Chart Enhancement** - Replaced sharp edges with smooth rounded edges for better visual appeal
- Improved line chart rendering with curved line segments
- Enhanced visual aesthetics across all line chart variants
- **Tooltip Architecture** - Refactored tooltip system for better code organization and maintainability

### Features

- Smooth curved line rendering instead of sharp angular connections
- Better visual flow and modern appearance
- Maintained performance while improving aesthetics
- Interactive tooltips showing data point details on hover
- Reusable tooltip components across different chart types
- Improved code maintainability through shared tooltip models

## [0.0.27] - 2024-12-19

### Added

- Enhanced documentation and examples
- Improved chart performance optimizations
- Better error handling across all chart types

### Changed

- Updated dependencies to latest stable versions
- Improved code documentation and comments
- Enhanced accessibility features

### Fixed

- Minor bug fixes and stability improvements

## [0.0.26] - 2024-12-18

### Added

- Comprehensive documentation updates
- Interactive documentation website at materialcharts.netlify.app
- Live editor for visual chart design

### Changed

- Enhanced pie chart center calculation and radius calculation
- Improved chart styling and customization options
- Better responsive design across all chart types

### Fixed

- Pie chart rendering issues
- Chart alignment problems
- Animation performance optimizations

## [0.0.25] - 2024-12-17

### Added

- Enhanced chart customization options
- Improved animation curves and durations
- Better tooltip implementations

### Changed

- Updated chart styling system
- Improved performance across all chart types
- Enhanced error handling

## [0.0.24] - 2024-12-16

### Added

- **Area Chart** - New chart type for quantitative data visualization over continuous intervals
- Enhanced pie chart calculations and rendering
- Improved chart responsiveness

### Changed

- Updated pie chart center calculation algorithm
- Enhanced radius calculation for better accuracy
- Improved chart scaling and positioning

### Fixed

- Pie chart rendering issues on different screen sizes
- Chart alignment problems in various layouts

## [0.0.23] - 2024-12-15

### Added

- **Pie Chart** - Interactive pie/donut charts with customizable segments
- Support for both pie and donut chart variants
- Customizable colors, labels, and animations
- Legend support with configurable positioning

### Features

- Animated pie chart segments
- Customizable hole radius for donut charts
- Interactive hover effects
- Configurable label positioning (inside/outside)
- Connector lines for better readability

## [0.0.22] - 2024-12-14

### Added

- Enhanced candlestick chart features
- Improved financial data visualization
- Better tooltip implementations

### Changed

- Updated candlestick chart styling
- Enhanced chart interactions

## [0.0.21] - 2024-12-13

### Added

- **CandleStick Chart** - Financial data visualization for stock market analysis
- Support for OHLC (Open, High, Low, Close) data
- Interactive tooltips with price information
- Scrollable chart view for large datasets
- Customizable colors for bullish/bearish patterns

### Features

- Animated candlestick rendering
- Grid lines and axis labels
- Hover effects with detailed information
- Responsive design for various screen sizes

## [0.0.20] - 2024-12-12

### Added

- **MultiLine Chart** - Multiple line series with interactive features
- Support for multiple data series on the same chart
- Interactive legend with series toggling
- Crosshair functionality for precise data point selection
- Zoom and pan capabilities

### Features

- Animated line rendering for each series
- Customizable colors and styles per series
- Grid lines and axis customization
- Tooltip support with series information

## [0.0.19] - 2024-12-11

### Added

- **Gantt Chart** - Project timeline visualization with interactive features
- Support for task scheduling and dependencies
- Interactive timeline with date-based navigation
- Connection lines between related tasks
- Customizable task colors and labels

### Features

- Animated timeline rendering
- Date range filtering capabilities
- Task grouping and sorting
- Responsive design for various screen sizes

## [0.0.18] - 2024-12-10

### Added

- **Hollow Semi Circle Chart** - Progress indicators in semi-circular format
- Customizable progress visualization
- Animated progress updates
- Configurable colors and styling

### Features

- Smooth progress animations
- Customizable stroke width and colors
- Responsive design

## [0.0.17] - 2024-12-09

### Added

- Enhanced stacked bar chart features
- Improved chart interactions
- Better performance optimizations

### Changed

- Updated chart styling system
- Enhanced error handling

## [0.0.16] - 2024-12-08

### Added

- **Stacked Bar Chart** - Versatile stacked bars for comparative data visualization
- Support for multiple segments per bar
- Interactive hover effects
- Customizable colors and styling

### Features

- Animated stacked bar rendering
- Grid lines and axis labels
- Value labels on segments
- Responsive design

## [0.0.15] - 2024-12-07

### Added

- Enhanced line chart features
- Improved chart animations
- Better tooltip implementations

### Changed

- Updated line chart styling
- Enhanced chart interactions

## [0.0.14] - 2024-12-06

### Added

- **Line Chart** - Animated line charts for trend visualization
- Smooth curve interpolation
- Interactive data point selection
- Customizable grid and axis

### Features

- Animated line rendering
- Grid lines and axis labels
- Hover effects with tooltips
- Responsive design

## [0.0.13] - 2024-12-05

### Added

- Enhanced bar chart features
- Improved chart interactions
- Better performance optimizations

### Changed

- Updated chart styling system
- Enhanced error handling

## [0.0.12] - 2024-12-04

### Added

- **Bar Chart** - Beautiful, interactive bar charts for discrete data visualization
- Animated bar rendering
- Interactive hover effects
- Customizable colors and styling

### Features

- Smooth bar animations
- Grid lines and axis labels
- Value labels on bars
- Responsive design

## [0.0.11] - 2024-12-03

### Added

- Initial chart framework
- Basic chart styling system
- Animation support

### Changed

- Improved code structure
- Enhanced documentation

## [0.0.10] - 2024-12-02

### Added

- Chart base classes and interfaces
- Common chart utilities
- Basic styling framework

## [0.0.9] - 2024-12-01

### Added

- Initial project structure
- Basic Flutter package setup
- Development environment configuration

## [0.0.8] - 2024-11-30

### Added

- Project initialization
- Basic documentation structure
- License and contribution guidelines

## [0.0.7] - 2024-11-29

### Added

- Repository setup
- Basic project configuration
- Development tools integration

## [0.0.6] - 2024-11-28

### Added

- Initial commit structure
- Basic project files
- Development environment setup

## [0.0.5] - 2024-11-27

### Added

- Project foundation
- Basic file structure
- Development configuration

## [0.0.4] - 2024-11-26

### Added

- Initial project setup
- Basic documentation
- Development tools

## [0.0.3] - 2024-11-25

### Added

- Repository initialization
- Basic project structure
- Development environment

## [0.0.2] - 2024-11-24

### Added

- Project foundation
- Basic configuration
- Development setup

## [0.0.1] - 2024-11-23

### Added

- Initial release of Material Charts library
- Basic Flutter package structure
- Foundation for chart development
- MIT License
- Basic documentation and README

### Features

- Flutter SDK compatibility
- Material Design aesthetics foundation
- Animation support framework
- Responsive design principles
- Accessibility support structure

---

## Version History Summary

This changelog covers the development of Material Charts from version 0.0.1 to 0.0.30, documenting the addition of various chart types and features:

- **0.0.1-0.0.11**: Foundation and basic framework
- **0.0.12**: Bar Chart implementation
- **0.0.14**: Line Chart implementation
- **0.0.16**: Stacked Bar Chart implementation
- **0.0.18**: Hollow Semi Circle Chart implementation
- **0.0.19**: Gantt Chart implementation
- **0.0.20**: MultiLine Chart implementation
- **0.0.21**: CandleStick Chart implementation
- **0.0.23**: Pie Chart implementation
- **0.0.24**: Area Chart implementation
- **0.0.26-0.0.27**: Documentation and performance improvements
- **0.0.29**: JSON integration and Plotly compatibility
- **0.0.30**: Code quality improvements and bug fixes

Each version builds upon the previous, adding new chart types and enhancing existing functionality with better performance, styling options, and user experience improvements.

## Migration Guide

### From 0.0.29 to 0.0.30

No breaking changes. This is a maintenance release focused on code quality improvements.

### From 0.0.28 to 0.0.29

The JSON integration feature is fully backward compatible. Existing code will continue to work without any changes.

### From 0.0.27 to 0.0.28

The tooltip system has been refactored for better maintainability. Existing tooltip implementations will continue to work.

## Contributing

When contributing to this project, please ensure your changes are documented in this changelog following the established format:

- Use clear, descriptive language
- Group changes by type (Added, Changed, Fixed, Removed)
- Include technical details when relevant
- Maintain chronological order (newest first)
- Follow semantic versioning principles<|MERGE_RESOLUTION|>--- conflicted
+++ resolved
@@ -2,11 +2,10 @@
 
 All notable changes to this project will be documented in this file.
 
-## [0.0.34] - 2025-01-XX
-
-### Added
-
-<<<<<<< HEAD
+## [0.0.35] - 2025-09-01
+
+### Added
+
 - **Area Chart JSON Integration** - Comprehensive JSON support for area charts with Plotly compatibility
 - **Multiple Factory Constructors for Area Charts** - Added `fromPlotlyJson()` and `fromPlotlyMap()` constructors
 - **Advanced JSON Configuration for Area Charts** - Support for complex styling, animations, and layout via JSON
@@ -47,7 +46,11 @@
 - **Compatibility**: Fully backward compatible with existing area chart implementations
 - **Migration**: Easy conversion from Plotly JSON configurations to area charts
 - **Error Handling**: Comprehensive validation for JSON inputs with graceful fallbacks
-=======
+
+## [0.0.34] - 2025-09-01
+
+### Added
+
 - **Pie Chart JSON Integration** - Comprehensive JSON support for pie charts with Plotly compatibility
 - **Multiple Factory Constructors** - Added `fromJson()`, `fromJsonString()`, and `fromData()` constructors for pie charts
 - **Advanced JSON Configuration** - Support for complex styling, animations, and layout via JSON
@@ -97,7 +100,6 @@
 - **Error Handling**: Comprehensive validation for JSON inputs with graceful fallbacks
 - **Chart Alignment**: Support for 9 different chart alignment positions
 - **Legend Positioning**: Configurable legend placement (right/bottom)
->>>>>>> 097ab6fb
 
 ## [0.0.33] - 2025-01-XX
 
